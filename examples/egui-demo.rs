use windows::Win32::{
    Foundation::{
        BOOL,
        HWND,
    },
    Graphics::{
<<<<<<< HEAD
        Dxgi::Common::*,
        Dxgi::*,
        Direct3D10::*,
=======
        Direct3D::*,
        Direct3D11::*,
        Dxgi::{
            Common::*,
            *,
        },
>>>>>>> be6c5f22
    },
};

use winit::{
    dpi::PhysicalSize,
    event::{
        Event,
        WindowEvent,
    },
    event_loop::EventLoop,
    raw_window_handle::{
        HasWindowHandle,
        RawWindowHandle,
    },
    window::WindowBuilder,
};

fn main() -> Result<(), Box<dyn std::error::Error>> {
    pretty_env_logger::init();

    let event_loop = EventLoop::new()?;
    let window = WindowBuilder::new()
        .with_title("egui-directx10")
        .with_inner_size(PhysicalSize::new(1600, 900))
        .build(&event_loop)?;
    let hwnd =
        if let RawWindowHandle::Win32(raw) = window.window_handle()?.as_raw() {
            HWND(raw.hwnd.get() as _)
        } else {
            panic!("unexpected RawWindowHandle variant");
        };

    let frame_size = window.inner_size();
<<<<<<< HEAD
    let (
        device,
        swap_chain,
    ) = create_device_and_swap_chain(
=======
    let (device, device_context, swap_chain) = create_device_and_swap_chain(
>>>>>>> be6c5f22
        hwnd,
        frame_size.width,
        frame_size.height,
        DXGI_FORMAT_R8G8B8A8_UNORM_SRGB,
    )?;
    let mut render_target =
        Some(create_render_target_for_swap_chain(&device, &swap_chain)?);

    let egui_ctx = egui::Context::default();
    let mut egui_renderer = egui_directx10::Renderer::new(&device)?;
    let mut egui_winit = egui_winit::State::new(
        egui_ctx.clone(),
        egui_ctx.viewport_id(),
        &window,
        None,
        None,
    );
    let mut egui_demo = egui_demo_lib::DemoWindows::default();

    event_loop.run(move |event, event_loop| match event {
        Event::AboutToWait => window.request_redraw(),
        Event::WindowEvent { window_id, event } => {
            if window_id != window.id() {
                return;
            }
            if egui_winit.on_window_event(&window, &event).consumed {
                return;
            }
            match event {
                WindowEvent::CloseRequested => event_loop.exit(),
                WindowEvent::Resized(PhysicalSize {
                    width: new_width,
                    height: new_height,
<<<<<<< HEAD
                }) => if let Err(err) = resize_swap_chain_and_render_target(
                    &device,
                    &swap_chain,
                    &mut render_target,
                    new_width,
                    new_height,
                    DXGI_FORMAT_R8G8B8A8_UNORM_SRGB) {
                    panic!("fail to resize framebuffers: {err:?}");
                },
                WindowEvent::RedrawRequested => if let Some(render_target) = &render_target {
                    let egui_input = egui_winit.take_egui_input(&window);
                    let egui_output = egui_ctx.run(egui_input, |ctx| {
                        egui_demo.ui(ctx);
                    });
                    let (
                        renderer_output,
                        platform_output,
                        _,
                    ) = egui_directx10::split_output(egui_output);
                    egui_winit.handle_platform_output(&window, platform_output);

                    unsafe {
                        device.ClearRenderTargetView(
                            render_target, 
                            &[0.0, 0.0, 0.0, 1.0]);
                    }
                    let _ = egui_renderer.render(
                        &device,
                        render_target,
                        &egui_ctx,
                        renderer_output,
                        window.scale_factor() as _);
                    let _ = unsafe { swap_chain.Present(1, DXGI_PRESENT(0)) };
                } else { unreachable!() }, _ => ()
=======
                }) =>
                    if let Err(err) = resize_swap_chain_and_render_target(
                        &device,
                        &swap_chain,
                        &mut render_target,
                        new_width,
                        new_height,
                        DXGI_FORMAT_R8G8B8A8_UNORM_SRGB,
                    ) {
                        panic!("fail to resize framebuffers: {err:?}");
                    },
                WindowEvent::RedrawRequested =>
                    if let Some(render_target) = &render_target {
                        let egui_input = egui_winit.take_egui_input(&window);
                        let egui_output = egui_ctx.run(egui_input, |ctx| {
                            egui_demo.ui(ctx);
                        });
                        let (renderer_output, platform_output, _) =
                            egui_directx11::split_output(egui_output);
                        egui_winit
                            .handle_platform_output(&window, platform_output);

                        unsafe {
                            device_context
                                .ClearRenderTargetView(render_target, &[
                                    0.0, 0.0, 0.0, 1.0,
                                ]);
                        }
                        let _ = egui_renderer.render(
                            &device_context,
                            render_target,
                            &egui_ctx,
                            renderer_output,
                            window.scale_factor() as _,
                        );
                        let _ =
                            unsafe { swap_chain.Present(1, DXGI_PRESENT(0)) };
                    } else {
                        unreachable!()
                    },
                _ => (),
>>>>>>> be6c5f22
            }
        },
        _ => (),
    })?;
    Ok(())
}

fn resize_swap_chain_and_render_target(
    device: &ID3D10Device,
    swap_chain: &IDXGISwapChain,
    render_target: &mut Option<ID3D10RenderTargetView>,
    new_width: u32,
    new_height: u32,
    new_format: DXGI_FORMAT,
) -> windows::core::Result<()> {
    render_target.take();
    unsafe {
        swap_chain.ResizeBuffers(
            2,
            new_width,
            new_height,
            new_format,
            DXGI_SWAP_CHAIN_FLAG(0),
        )
    }?;
    render_target
        .replace(create_render_target_for_swap_chain(device, swap_chain)?);
    Ok(())
}

fn create_device_and_swap_chain(
    window: HWND,
    frame_width: u32,
    frame_height: u32,
    frame_format: DXGI_FORMAT,
<<<<<<< HEAD
)-> windows::core::Result<(
    ID3D10Device,
    IDXGISwapChain)> {
=======
) -> windows::core::Result<(ID3D11Device, ID3D11DeviceContext, IDXGISwapChain)>
{
>>>>>>> be6c5f22
    let dxgi_factory: IDXGIFactory = unsafe { CreateDXGIFactory() }?;
    let dxgi_adapter: IDXGIAdapter = unsafe { dxgi_factory.EnumAdapters(0) }?;

    let mut device = None;
<<<<<<< HEAD
    unsafe { 
        D3D10CreateDevice(
=======
    let mut device_context = None;
    unsafe {
        D3D11CreateDevice(
>>>>>>> be6c5f22
            &dxgi_adapter,
            D3D10_DRIVER_TYPE_HARDWARE,
            None,
            if cfg!(debug_assertions) {
                D3D10_CREATE_DEVICE_DEBUG.0 as _
            } else {
                0
            },
<<<<<<< HEAD
            D3D10_SDK_VERSION,
            Some(&mut device))
=======
            Some(&[D3D_FEATURE_LEVEL_11_0]),
            D3D11_SDK_VERSION,
            Some(&mut device),
            None,
            Some(&mut device_context),
        )
>>>>>>> be6c5f22
    }?;
    let device = device.unwrap();

    let swap_chain_desc = DXGI_SWAP_CHAIN_DESC {
        BufferDesc: DXGI_MODE_DESC {
            Width: frame_width,
            Height: frame_height,
            Format: frame_format,
            ..DXGI_MODE_DESC::default()
        },
        SampleDesc: DXGI_SAMPLE_DESC {
            Count: 1,
            Quality: 0,
        },
        BufferUsage: DXGI_USAGE_RENDER_TARGET_OUTPUT,
        BufferCount: 1,
        OutputWindow: window,
        Windowed: BOOL(1),
        SwapEffect: DXGI_SWAP_EFFECT_DISCARD,
        Flags: 0,
    };

    let mut swap_chain = None;
    unsafe {
        dxgi_factory.CreateSwapChain(&device, &swap_chain_desc, &mut swap_chain)
    }
    .ok()?;
    let swap_chain = swap_chain.unwrap();

    unsafe {
        dxgi_factory.MakeWindowAssociation(window, DXGI_MWA_NO_ALT_ENTER)
    }?;
    Ok((device, swap_chain))
}

fn create_render_target_for_swap_chain(
    device: &ID3D10Device,
    swap_chain: &IDXGISwapChain,
<<<<<<< HEAD
)-> windows::core::Result<ID3D10RenderTargetView> {
    let swap_chain_texture = unsafe {
        swap_chain.GetBuffer::<ID3D10Texture2D>(0)
    }?;
=======
) -> windows::core::Result<ID3D11RenderTargetView> {
    let swap_chain_texture =
        unsafe { swap_chain.GetBuffer::<ID3D11Texture2D>(0) }?;
>>>>>>> be6c5f22
    let mut render_target = None;
    unsafe {
        device.CreateRenderTargetView(
            &swap_chain_texture,
            None,
            Some(&mut render_target),
        )
    }?;
    Ok(render_target.unwrap())
}<|MERGE_RESOLUTION|>--- conflicted
+++ resolved
@@ -4,18 +4,11 @@
         HWND,
     },
     Graphics::{
-<<<<<<< HEAD
-        Dxgi::Common::*,
-        Dxgi::*,
         Direct3D10::*,
-=======
-        Direct3D::*,
-        Direct3D11::*,
         Dxgi::{
             Common::*,
             *,
         },
->>>>>>> be6c5f22
     },
 };
 
@@ -49,14 +42,7 @@
         };
 
     let frame_size = window.inner_size();
-<<<<<<< HEAD
-    let (
-        device,
-        swap_chain,
-    ) = create_device_and_swap_chain(
-=======
-    let (device, device_context, swap_chain) = create_device_and_swap_chain(
->>>>>>> be6c5f22
+    let (device, swap_chain) = create_device_and_swap_chain(
         hwnd,
         frame_size.width,
         frame_size.height,
@@ -90,43 +76,7 @@
                 WindowEvent::Resized(PhysicalSize {
                     width: new_width,
                     height: new_height,
-<<<<<<< HEAD
-                }) => if let Err(err) = resize_swap_chain_and_render_target(
-                    &device,
-                    &swap_chain,
-                    &mut render_target,
-                    new_width,
-                    new_height,
-                    DXGI_FORMAT_R8G8B8A8_UNORM_SRGB) {
-                    panic!("fail to resize framebuffers: {err:?}");
-                },
-                WindowEvent::RedrawRequested => if let Some(render_target) = &render_target {
-                    let egui_input = egui_winit.take_egui_input(&window);
-                    let egui_output = egui_ctx.run(egui_input, |ctx| {
-                        egui_demo.ui(ctx);
-                    });
-                    let (
-                        renderer_output,
-                        platform_output,
-                        _,
-                    ) = egui_directx10::split_output(egui_output);
-                    egui_winit.handle_platform_output(&window, platform_output);
-
-                    unsafe {
-                        device.ClearRenderTargetView(
-                            render_target, 
-                            &[0.0, 0.0, 0.0, 1.0]);
-                    }
-                    let _ = egui_renderer.render(
-                        &device,
-                        render_target,
-                        &egui_ctx,
-                        renderer_output,
-                        window.scale_factor() as _);
-                    let _ = unsafe { swap_chain.Present(1, DXGI_PRESENT(0)) };
-                } else { unreachable!() }, _ => ()
-=======
-                }) =>
+                }) => {
                     if let Err(err) = resize_swap_chain_and_render_target(
                         &device,
                         &swap_chain,
@@ -136,26 +86,26 @@
                         DXGI_FORMAT_R8G8B8A8_UNORM_SRGB,
                     ) {
                         panic!("fail to resize framebuffers: {err:?}");
-                    },
-                WindowEvent::RedrawRequested =>
+                    }
+                },
+                WindowEvent::RedrawRequested => {
                     if let Some(render_target) = &render_target {
                         let egui_input = egui_winit.take_egui_input(&window);
                         let egui_output = egui_ctx.run(egui_input, |ctx| {
                             egui_demo.ui(ctx);
                         });
                         let (renderer_output, platform_output, _) =
-                            egui_directx11::split_output(egui_output);
+                            egui_directx10::split_output(egui_output);
                         egui_winit
                             .handle_platform_output(&window, platform_output);
 
                         unsafe {
-                            device_context
-                                .ClearRenderTargetView(render_target, &[
-                                    0.0, 0.0, 0.0, 1.0,
-                                ]);
+                            device.ClearRenderTargetView(render_target, &[
+                                0.0, 0.0, 0.0, 1.0,
+                            ]);
                         }
                         let _ = egui_renderer.render(
-                            &device_context,
+                            &device,
                             render_target,
                             &egui_ctx,
                             renderer_output,
@@ -165,9 +115,9 @@
                             unsafe { swap_chain.Present(1, DXGI_PRESENT(0)) };
                     } else {
                         unreachable!()
-                    },
+                    }
+                },
                 _ => (),
->>>>>>> be6c5f22
             }
         },
         _ => (),
@@ -203,26 +153,13 @@
     frame_width: u32,
     frame_height: u32,
     frame_format: DXGI_FORMAT,
-<<<<<<< HEAD
-)-> windows::core::Result<(
-    ID3D10Device,
-    IDXGISwapChain)> {
-=======
-) -> windows::core::Result<(ID3D11Device, ID3D11DeviceContext, IDXGISwapChain)>
-{
->>>>>>> be6c5f22
+) -> windows::core::Result<(ID3D10Device, IDXGISwapChain)> {
     let dxgi_factory: IDXGIFactory = unsafe { CreateDXGIFactory() }?;
     let dxgi_adapter: IDXGIAdapter = unsafe { dxgi_factory.EnumAdapters(0) }?;
 
     let mut device = None;
-<<<<<<< HEAD
-    unsafe { 
+    unsafe {
         D3D10CreateDevice(
-=======
-    let mut device_context = None;
-    unsafe {
-        D3D11CreateDevice(
->>>>>>> be6c5f22
             &dxgi_adapter,
             D3D10_DRIVER_TYPE_HARDWARE,
             None,
@@ -231,17 +168,9 @@
             } else {
                 0
             },
-<<<<<<< HEAD
             D3D10_SDK_VERSION,
-            Some(&mut device))
-=======
-            Some(&[D3D_FEATURE_LEVEL_11_0]),
-            D3D11_SDK_VERSION,
             Some(&mut device),
-            None,
-            Some(&mut device_context),
         )
->>>>>>> be6c5f22
     }?;
     let device = device.unwrap();
 
@@ -280,16 +209,9 @@
 fn create_render_target_for_swap_chain(
     device: &ID3D10Device,
     swap_chain: &IDXGISwapChain,
-<<<<<<< HEAD
-)-> windows::core::Result<ID3D10RenderTargetView> {
-    let swap_chain_texture = unsafe {
-        swap_chain.GetBuffer::<ID3D10Texture2D>(0)
-    }?;
-=======
-) -> windows::core::Result<ID3D11RenderTargetView> {
+) -> windows::core::Result<ID3D10RenderTargetView> {
     let swap_chain_texture =
-        unsafe { swap_chain.GetBuffer::<ID3D11Texture2D>(0) }?;
->>>>>>> be6c5f22
+        unsafe { swap_chain.GetBuffer::<ID3D10Texture2D>(0) }?;
     let mut render_target = None;
     unsafe {
         device.CreateRenderTargetView(
