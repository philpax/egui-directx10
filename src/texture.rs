// This file contains implementations inspired by or derived from the following
// sources:
// - https://github.com/ohchase/egui-directx/blob/master/egui-directx11/src/texture.rs
//
// Here I would express my gratitude for their contributions to the Rust
// community. Their work served as a valuable reference and inspiration for this
// project.
//
// Nekomaru, March 2024

<<<<<<< HEAD
use std::{
    collections::HashMap,
    mem,
};
=======
use std::{collections::HashMap, mem, slice};
>>>>>>> 0a5c7016

use egui::{Color32, ImageData, TextureId, TexturesDelta};

use windows::{
    core::Result,
<<<<<<< HEAD
    Win32::Graphics::{
        Direct3D10::*,
        Dxgi::Common::*,
    },
=======
    Win32::Graphics::{Direct3D11::*, Dxgi::Common::*},
>>>>>>> 0a5c7016
};

struct Texture {
    tex: ID3D10Texture2D,
    srv: ID3D10ShaderResourceView,
    pixels: Vec<Color32>,
    width: usize,
}

pub struct TexturePool {
    device: ID3D10Device,
    pool: HashMap<TextureId, Texture>,
}

impl TexturePool {
    pub fn new(device: &ID3D10Device) -> Self {
        Self {
            device: device.clone(),
            pool: HashMap::new(),
        }
    }

    pub fn get_srv(&self, tid: TextureId) -> Option<ID3D10ShaderResourceView> {
        self.pool.get(&tid).map(|t| t.srv.clone())
    }

    pub fn update(
        &mut self,
        ctx: &ID3D10Device,
        delta: TexturesDelta,
    ) -> Result<()> {
        for (tid, delta) in delta.set {
            if delta.is_whole() {
                self.pool.insert(
                    tid,
                    Self::create_texture(&self.device, delta.image)?,
                );
                // the old texture is returned and dropped here, freeing
                // all its gpu resource.
            } else if let Some(tex) = self.pool.get_mut(&tid) {
                Self::update_partial(
                    ctx,
                    tex,
                    delta.image,
                    delta.pos.unwrap(),
                )?;
            } else {
                log::warn!("egui wants to update a non-existing texture {tid:?}. this request will be ignored.");
            }
        }
        for tid in delta.free {
            self.pool.remove(&tid);
        }
        Ok(())
    }

    fn update_partial(
        ctx: &ID3D10Device,
        old: &mut Texture,
        image: ImageData,
        [nx, ny]: [usize; 2],
    ) -> Result<()> {
        match image {
            ImageData::Font(f) => {
                let row_pitch = old.width * 4; // 4 bytes per pixel
                let mut update_data = vec![0u8; f.height() * row_pitch];

                for y in 0..f.height() {
                    for x in 0..f.width() {
                        let frac = y * f.width() + x;
                        let whole = (ny + y) * old.width + nx + x;
                        let dst_idx = y * row_pitch + x * 4;

                        // Create new Color32 and update old.pixels
                        let new_color = Color32::from_rgba_premultiplied(
                            255,
                            255,
                            255,
                            (f.pixels[frac] * 255.) as u8,
                        );
                        old.pixels[whole] = new_color;

                        // Update update_data
                        let color_array = new_color.to_array();
                        update_data[dst_idx..dst_idx + 4]
                            .copy_from_slice(&color_array);
                    }
                }

                let subresource_data = D3D10_BOX {
                    left: nx as u32,
                    top: ny as u32,
                    front: 0,
                    right: (nx + f.width()) as u32,
                    bottom: (ny + f.height()) as u32,
                    back: 1,
                };

                unsafe {
                    ctx.UpdateSubresource(
                        &old.tex,
                        0,
                        Some(&subresource_data),
                        update_data.as_ptr() as _,
                        row_pitch as u32,
                        0,
                    );
                }
            },
            _ => unreachable!(),
        }
        Ok(())
    }

    fn create_texture(
        device: &ID3D10Device,
        data: ImageData,
    ) -> Result<Texture> {
        let width = data.width();

        let pixels = match &data {
            ImageData::Color(c) => c.pixels.clone(),
            ImageData::Font(f) => f
                .pixels
                .iter()
                .map(|a| {
                    Color32::from_rgba_premultiplied(
                        255,
                        255,
                        255,
                        (a * 255.) as u8,
                    )
                })
                .collect(),
        };

        let desc = D3D10_TEXTURE2D_DESC {
            Width: data.width() as _,
            Height: data.height() as _,
            MipLevels: 1,
            ArraySize: 1,
            Format: DXGI_FORMAT_R8G8B8A8_UNORM_SRGB,
            SampleDesc: DXGI_SAMPLE_DESC {
                Count: 1,
                Quality: 0,
            },
            Usage: D3D10_USAGE_DYNAMIC,
            BindFlags: D3D10_BIND_SHADER_RESOURCE.0 as _,
            CPUAccessFlags: D3D10_CPU_ACCESS_WRITE.0 as _,
            ..Default::default()
        };

        let subresource_data = D3D10_SUBRESOURCE_DATA {
            pSysMem: pixels.as_ptr() as _,
            SysMemPitch: (width * mem::size_of::<Color32>()) as u32,
            SysMemSlicePitch: 0,
        };

        let tex =
            unsafe { device.CreateTexture2D(&desc, Some(&subresource_data)) }?;

        let mut srv = None;
        unsafe { device.CreateShaderResourceView(&tex, None, Some(&mut srv)) }?;
        let srv = srv.unwrap();

        Ok(Texture {
            tex,
            srv,
            width,
            pixels,
        })
    }
}<|MERGE_RESOLUTION|>--- conflicted
+++ resolved
@@ -8,27 +8,13 @@
 //
 // Nekomaru, March 2024
 
-<<<<<<< HEAD
-use std::{
-    collections::HashMap,
-    mem,
-};
-=======
-use std::{collections::HashMap, mem, slice};
->>>>>>> 0a5c7016
+use std::{collections::HashMap, mem};
 
 use egui::{Color32, ImageData, TextureId, TexturesDelta};
 
 use windows::{
     core::Result,
-<<<<<<< HEAD
-    Win32::Graphics::{
-        Direct3D10::*,
-        Dxgi::Common::*,
-    },
-=======
-    Win32::Graphics::{Direct3D11::*, Dxgi::Common::*},
->>>>>>> 0a5c7016
+    Win32::Graphics::{Direct3D10::*, Dxgi::Common::*},
 };
 
 struct Texture {
