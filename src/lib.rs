--- conflicted
+++ resolved
@@ -41,20 +41,8 @@
 use windows::{
     core::{Interface, Result},
     Win32::{
-<<<<<<< HEAD
-        Foundation::{
-            BOOL,
-            RECT,
-        },
-        Graphics::{
-            Direct3D::*,
-            Direct3D10::*,
-            Dxgi::Common::*,
-        },
-=======
         Foundation::{BOOL, RECT},
-        Graphics::{Direct3D::*, Direct3D11::*, Dxgi::Common::*},
->>>>>>> 0a5c7016
+        Graphics::{Direct3D::*, Direct3D10::*, Dxgi::Common::*},
     },
 };
 
