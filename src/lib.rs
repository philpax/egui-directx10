#![warn(missing_docs)]

//! `egui-directx10`: a Direct3D10 renderer for [`egui`](https://crates.io/crates/egui).
//!
//! This crate aims to provide a *minimal* set of features and APIs to render
<<<<<<< HEAD
//! outputs from `egui` using Direct3D10. We assume you to be familiar with developing
//! graphics applications using Direct3D10, and if not, this crate is not likely
//! useful for you. Besides, this crate cares only about rendering outputs
//! from `egui`, so it is all *your* responsibility to handle things like
//! setting up the window and event loop, creating the device and swap chain, etc.
//!
//! This crate is built upon the *official* Rust bindings of Direct3D10 and DXGI APIs
//! from the [`windows`](https://crates.io/crates/windows) crate [maintained by
//! Microsoft](https://github.com/microsoft/windows-rs). Using this crate with
//! other Direct3D10 bindings is not recommended and may result in unexpected behavior.
//!
//! This crate is in early development. It should work in most cases but may lack
//! certain features or functionalities.
//!
//! To get started, you can check the [`Renderer`] struct provided by this crate.
//! You can also take a look at the [`egui-demo`](https://github.com/Nekomaru-PKU/egui-directx10/blob/main/examples/egui-demo.rs) example, which demonstrates all you need to do to set up a minimal application
//! with Direct3D10 and `egui`. This example uses `winit` for window management and
//! event handling, while native Win32 APIs should also work well.
=======
//! outputs from `egui` using Direct3D10. We assume you to be familiar with
//! developing graphics applications using Direct3D10, and if not, this crate is
//! not likely useful for you. Besides, this crate cares only about rendering
//! outputs from `egui`, so it is all *your* responsibility to handle things
//! like setting up the window and event loop, creating the device and swap
//! chain, etc.
//!
//! This crate is built upon the *official* Rust bindings of Direct3D10 and DXGI
//! APIs from the [`windows`](https://crates.io/crates/windows) crate [maintained by
//! Microsoft](https://github.com/microsoft/windows-rs). Using this crate with
//! other Direct3D10 bindings is not recommended and may result in unexpected
//! behavior.
//!
//! This crate is in early development. It should work in most cases but may
//! lack certain features or functionalities.
//!
//! To get started, you can check the [`Renderer`] struct provided by this
//! crate. You can also take a look at the [`egui-demo`](https://github.com/Nekomaru-PKU/egui-directx10/blob/main/examples/egui-demo.rs) example, which demonstrates all you need to do to set up a minimal application
//! with Direct3D10 and `egui`. This example uses `winit` for window management
//! and event handling, while native Win32 APIs should also work well.
>>>>>>> 53c6e93c

mod texture;
use texture::TexturePool;

use std::mem;

const fn zeroed<T>() -> T {
    unsafe { mem::zeroed() }
}

<<<<<<< HEAD
use egui::epaint::{textures::TexturesDelta, ClippedShape, Primitive, Vertex};
use egui::{ClippedPrimitive, Pos2, Rgba};

use windows::{
    core::{Interface, Result},
    Win32::Foundation::{BOOL, RECT},
    Win32::Graphics::{Direct3D::*, Direct3D10::*, Dxgi::Common::*},
=======
use egui::{
    epaint::{textures::TexturesDelta, ClippedShape, Primitive, Vertex},
    ClippedPrimitive, Pos2, Rgba,
};

use windows::{
    core::{Interface, Result},
    Win32::{
        Foundation::{BOOL, RECT},
        Graphics::{Direct3D::*, Direct3D10::*, Dxgi::Common::*},
    },
>>>>>>> 53c6e93c
};

/// The core of this crate. You can set up a renderer via [`Renderer::new`]
/// and render the output from `egui` with [`Renderer::render`].
pub struct Renderer {
    device: ID3D10Device,

    input_layout: ID3D10InputLayout,
    vertex_shader: ID3D10VertexShader,
    pixel_shader: ID3D10PixelShader,
    rasterizer_state: ID3D10RasterizerState,
    depth_stencil_state: ID3D10DepthStencilState,
    sampler_state: ID3D10SamplerState,
    blend_state: ID3D10BlendState,

    texture_pool: TexturePool,
}

/// Part of [`egui::FullOutput`] that is consumed by [`Renderer::render`].
///
/// Call to [`egui::Context::run`] or [`egui::Context::end_frame`] yields a
/// [`egui::FullOutput`]. The platform integration (for example `egui_winit`)
<<<<<<< HEAD
/// consumes [`egui::FullOutput::platform_output`] and [`egui::FullOutput::viewport_output`],
/// and the renderer consumes the rest.
=======
/// consumes [`egui::FullOutput::platform_output`] and
/// [`egui::FullOutput::viewport_output`], and the renderer consumes the rest.
>>>>>>> 53c6e93c
///
/// To conveniently split a [`egui::FullOutput`] into a [`RendererOutput`] and
/// outputs for the platform integration, use [`split_output`].
#[allow(missing_docs)]
pub struct RendererOutput {
    pub textures_delta: TexturesDelta,
    pub shapes: Vec<ClippedShape>,
    pub pixels_per_point: f32,
}

<<<<<<< HEAD
/// Convenience method to split a [`egui::FullOutput`] into the [`RendererOutput`]
/// part and other parts for platform integration.
=======
/// Convenience method to split a [`egui::FullOutput`] into the
/// [`RendererOutput`] part and other parts for platform integration.
>>>>>>> 53c6e93c
pub fn split_output(
    full_output: egui::FullOutput,
) -> (
    RendererOutput,
    egui::PlatformOutput,
    egui::ViewportIdMap<egui::ViewportOutput>,
) {
    (
        RendererOutput {
            textures_delta: full_output.textures_delta,
            shapes: full_output.shapes,
            pixels_per_point: full_output.pixels_per_point,
        },
        full_output.platform_output,
        full_output.viewport_output,
    )
}

#[repr(C)]
struct VertexData {
    pos: Pos2,
    uv: Pos2,
    color: Rgba,
}

struct MeshData {
    vtx: Vec<VertexData>,
    idx: Vec<u32>,
    tex: egui::TextureId,
    clip_rect: egui::Rect,
}

impl Renderer {
<<<<<<< HEAD
    /// Create a [`Renderer`] using the provided Direct3D10 device. The [`Renderer`]
    /// holds various Direct3D10 resources and states derived from the device.
    ///
    /// If any Direct3D resource creation fails, this function will return an error.
    /// You can create the Direct3D10 device with debug layer enabled to find out
    /// details on the error.
=======
    /// Create a [`Renderer`] using the provided Direct3D10 device. The
    /// [`Renderer`] holds various Direct3D10 resources and states derived
    /// from the device.
    ///
    /// If any Direct3D resource creation fails, this function will return an
    /// error. You can create the Direct3D10 device with debug layer enabled
    /// to find out details on the error.
>>>>>>> 53c6e93c
    pub fn new(device: &ID3D10Device) -> Result<Self> {
        let mut input_layout = None;
        let mut vertex_shader = None;
        let mut pixel_shader = None;
        let mut rasterizer_state = None;
        let mut depth_stencil_state = None;
        let mut sampler_state = None;
        let mut blend_state = None;
        unsafe {
<<<<<<< HEAD
            device
                .CreateInputLayout(
                    &Self::INPUT_ELEMENTS_DESC,
                    Self::VS_BLOB,
                    Some(&mut input_layout),
                )
                .unwrap();
            device
                .CreateVertexShader(Self::VS_BLOB, Some(&mut vertex_shader))
                .unwrap();
            device
                .CreatePixelShader(Self::PS_BLOB, Some(&mut pixel_shader))
                .unwrap();
            device
                .CreateRasterizerState(&Self::RASTERIZER_DESC, Some(&mut rasterizer_state))
                .unwrap();
            device
                .CreateDepthStencilState(&Self::DEPTH_STENCIL_DESC, Some(&mut depth_stencil_state))
                .unwrap();
            device
                .CreateSamplerState(&Self::SAMPLER_DESC, Some(&mut sampler_state))
                .unwrap();
            device
                .CreateBlendState(&Self::BLEND_DESC, Some(&mut blend_state))
                .unwrap();
=======
            device.CreateInputLayout(
                &Self::INPUT_ELEMENTS_DESC,
                Self::VS_BLOB,
                Some(&mut input_layout),
            )?;
            device
                .CreateVertexShader(Self::VS_BLOB, Some(&mut vertex_shader))?;
            device.CreatePixelShader(Self::PS_BLOB, Some(&mut pixel_shader))?;
            device.CreateRasterizerState(
                &Self::RASTERIZER_DESC,
                Some(&mut rasterizer_state),
            )?;
            device.CreateSamplerState(
                &Self::SAMPLER_DESC,
                Some(&mut sampler_state),
            )?;
            device
                .CreateBlendState(&Self::BLEND_DESC, Some(&mut blend_state))?;
>>>>>>> 53c6e93c
        };
        Ok(Self {
            device: device.clone(),
            input_layout: input_layout.unwrap(),
            vertex_shader: vertex_shader.unwrap(),
            pixel_shader: pixel_shader.unwrap(),
            rasterizer_state: rasterizer_state.unwrap(),
            depth_stencil_state: depth_stencil_state.unwrap(),
            sampler_state: sampler_state.unwrap(),
            blend_state: blend_state.unwrap(),
            texture_pool: TexturePool::new(device),
        })
    }

    /// Render the output of `egui` to the provided render target using the
    /// provided device context. The render target should use a linear color
    /// space (e.g. `DXGI_FORMAT_R8G8B8A8_UNORM_SRGB`) for proper results.
    ///
    /// The `scale_factor` should be the scale factor of your window and not
    /// confused with [`egui::Context::zoom_factor`]. If you are using `winit`,
    /// the `scale_factor` can be aquired using `Window::scale_factor`.
    ///
    /// ## Error Handling
    ///
<<<<<<< HEAD
    /// If any Direct3D resource creation fails, this function will return an error.
    /// In this case you may have a incomplete or incorrect rendering result.
    /// You can create the Direct3D10 device with debug layer enabled to find out
    /// details on the error.
=======
    /// If any Direct3D resource creation fails, this function will return an
    /// error. In this case you may have a incomplete or incorrect rendering
    /// result. You can create the Direct3D10 device with debug layer
    /// enabled to find out details on the error.
>>>>>>> 53c6e93c
    /// If the device has been lost, you should drop the [`Renderer`] and create
    /// a new one.
    ///
    /// ## Pipeline State Management
    ///
    /// This function sets up its own Direct3D10 pipeline state for rendering on
    /// the provided device context. It assumes that the hull shader, domain
    /// shader and geometry shader stages are not active on the provided device
    /// context without any further checks. It is all *your* responsibility to
    /// backup the current pipeline state and restore it afterwards if your
    /// rendering pipeline depends on it.
    ///
    /// Particularly, it overrides:
    /// + The input layout, vertex buffer, index buffer and primitive topology
    ///   in the input assembly stage;
    /// + The current shader in the vertex shader stage;
    /// + The viewport and rasterizer state in the rasterizer stage;
    /// + The current shader, shader resource slot 0 and sampler slot 0 in the
    ///   pixel shader stage;
    /// + The render target(s) and blend state in the output merger stage;
    ///
    /// See the [`egui-demo`](https://github.com/Nekomaru-PKU/egui-directx10/blob/main/examples/egui-demo.rs)
    /// example for code examples.
    pub fn render(
        &mut self,
        device_context: &ID3D10Device,
        render_target: &ID3D10RenderTargetView,
        egui_ctx: &egui::Context,
        egui_output: RendererOutput,
        scale_factor: f32,
    ) -> Result<()> {
        self.texture_pool
<<<<<<< HEAD
            .update(device_context, egui_output.textures_delta)
            .unwrap();
=======
            .update(device_context, egui_output.textures_delta)?;
>>>>>>> 53c6e93c

        if egui_output.shapes.is_empty() {
            return Ok(());
        }

        let frame_size = Self::get_render_target_size(render_target)?;
        let frame_size_scaled = (
            frame_size.0 as f32 / scale_factor,
            frame_size.1 as f32 / scale_factor,
        );
        let zoom_factor = egui_ctx.zoom_factor();

        self.setup(device_context, render_target, frame_size);
        let meshes = egui_ctx
            .tessellate(egui_output.shapes, egui_output.pixels_per_point)
            .into_iter()
            .filter_map(
                |ClippedPrimitive {
                     primitive,
                     clip_rect,
                 }| match primitive {
                    Primitive::Mesh(mesh) => Some((mesh, clip_rect)),
                    Primitive::Callback(..) => {
                        log::warn!("paint callbacks are not yet supported.");
                        None
<<<<<<< HEAD
                    }
=======
                    },
>>>>>>> 53c6e93c
                },
            )
            .filter_map(|(mesh, clip_rect)| {
                if mesh.indices.is_empty() {
                    return None;
                }
                if mesh.indices.len() % 3 != 0 {
                    log::warn!(concat!(
                        "egui wants to draw a incomplete triangle. ",
                        "this request will be ignored."
                    ));
                    return None;
                }
                Some(MeshData {
                    vtx: mesh
                        .vertices
                        .into_iter()
                        .map(|Vertex { pos, uv, color }| VertexData {
                            pos: Pos2::new(
<<<<<<< HEAD
                                pos.x * zoom_factor / frame_size_scaled.0 * 2.0 - 1.0,
                                1.0 - pos.y * zoom_factor / frame_size_scaled.1 * 2.0,
=======
                                pos.x * zoom_factor / frame_size_scaled.0 * 2.0
                                    - 1.0,
                                1.0 - pos.y * zoom_factor / frame_size_scaled.1
                                    * 2.0,
>>>>>>> 53c6e93c
                            ),
                            uv,
                            color: color.into(),
                        })
                        .collect(),
                    idx: mesh.indices,
                    tex: mesh.texture_id,
                    clip_rect: clip_rect * scale_factor * zoom_factor,
                })
            });
        for mesh in meshes {
<<<<<<< HEAD
            Self::draw_mesh(&self.device, device_context, &self.texture_pool, mesh).unwrap();
=======
            Self::draw_mesh(
                &self.device,
                device_context,
                &self.texture_pool,
                mesh,
            )?;
>>>>>>> 53c6e93c
        }
        Ok(())
    }

    fn setup(
        &mut self,
        ctx: &ID3D10Device,
        render_target: &ID3D10RenderTargetView,
        frame_size: (u32, u32),
    ) {
        unsafe {
            ctx.IASetPrimitiveTopology(D3D10_PRIMITIVE_TOPOLOGY_TRIANGLELIST);
            ctx.IASetInputLayout(&self.input_layout);
            ctx.VSSetShader(&self.vertex_shader);
            ctx.PSSetShader(&self.pixel_shader);
            ctx.RSSetState(&self.rasterizer_state);
            ctx.RSSetViewports(Some(&[D3D10_VIEWPORT {
                TopLeftX: 0,
                TopLeftY: 0,
                Width: frame_size.0 as _,
                Height: frame_size.1 as _,
                MinDepth: 0.,
                MaxDepth: 1.,
            }]));
            ctx.PSSetSamplers(0, Some(&[Some(self.sampler_state.clone())]));
            ctx.OMSetRenderTargets(Some(&[Some(render_target.clone())]), None);
            ctx.OMSetBlendState(&self.blend_state, &[0.; 4], u32::MAX);
<<<<<<< HEAD
            ctx.OMSetDepthStencilState(&self.depth_stencil_state, 2);
=======
>>>>>>> 53c6e93c
        }
    }

    fn draw_mesh(
        device: &ID3D10Device,
        device_context: &ID3D10Device,
        texture_pool: &TexturePool,
        mesh: MeshData,
    ) -> Result<()> {
<<<<<<< HEAD
        let vb = Self::create_index_buffer(device, &mesh.idx).unwrap();
        let ib = Self::create_vertex_buffer(device, &mesh.vtx).unwrap();
=======
        let vb = Self::create_index_buffer(device, &mesh.idx)?;
        let ib = Self::create_vertex_buffer(device, &mesh.vtx)?;
>>>>>>> 53c6e93c
        unsafe {
            device_context.IASetVertexBuffers(
                0,
                1,
                Some(&Some(ib)),
                Some(&(mem::size_of::<VertexData>() as _)),
                Some(&0),
            );
            device_context.IASetIndexBuffer(&vb, DXGI_FORMAT_R32_UINT, 0);
            device_context.RSSetScissorRects(Some(&[RECT {
                left: mesh.clip_rect.left() as _,
                top: mesh.clip_rect.top() as _,
                right: mesh.clip_rect.right() as _,
                bottom: mesh.clip_rect.bottom() as _,
            }]));
        }
        if let Some(srv) = texture_pool.get_srv(mesh.tex) {
<<<<<<< HEAD
            unsafe { device_context.PSSetShaderResources(0, Some(&[Some(srv)])) };
=======
            unsafe {
                device_context.PSSetShaderResources(0, Some(&[Some(srv)]))
            };
>>>>>>> 53c6e93c
        } else {
            log::warn!(
                concat!(
                    "egui wants to sample a non-existing texture {:?}.",
                    "this request will be ignored."
                ),
                mesh.tex
            );
        };
        unsafe { device_context.DrawIndexed(mesh.idx.len() as _, 0, 0) };
        Ok(())
    }
}

impl Renderer {
    const VS_BLOB: &'static [u8] = include_bytes!("../shaders/egui_vs.bin");
    const PS_BLOB: &'static [u8] = include_bytes!("../shaders/egui_ps.bin");

    const INPUT_ELEMENTS_DESC: [D3D10_INPUT_ELEMENT_DESC; 3] = [
        D3D10_INPUT_ELEMENT_DESC {
            SemanticName: windows::core::s!("POSITION"),
            SemanticIndex: 0,
            Format: DXGI_FORMAT_R32G32_FLOAT,
            InputSlot: 0,
            AlignedByteOffset: 0,
            InputSlotClass: D3D10_INPUT_PER_VERTEX_DATA,
            InstanceDataStepRate: 0,
        },
        D3D10_INPUT_ELEMENT_DESC {
            SemanticName: windows::core::s!("TEXCOORD"),
            SemanticIndex: 0,
            Format: DXGI_FORMAT_R32G32_FLOAT,
            InputSlot: 0,
            AlignedByteOffset: D3D10_APPEND_ALIGNED_ELEMENT,
            InputSlotClass: D3D10_INPUT_PER_VERTEX_DATA,
            InstanceDataStepRate: 0,
        },
        D3D10_INPUT_ELEMENT_DESC {
            SemanticName: windows::core::s!("COLOR"),
            SemanticIndex: 0,
            Format: DXGI_FORMAT_R32G32B32A32_FLOAT,
            InputSlot: 0,
            AlignedByteOffset: D3D10_APPEND_ALIGNED_ELEMENT,
            InputSlotClass: D3D10_INPUT_PER_VERTEX_DATA,
            InstanceDataStepRate: 0,
        },
    ];

    const RASTERIZER_DESC: D3D10_RASTERIZER_DESC = D3D10_RASTERIZER_DESC {
        FillMode: D3D10_FILL_SOLID,
        CullMode: D3D10_CULL_NONE,
        FrontCounterClockwise: BOOL(1),
        DepthBias: 0,
        DepthBiasClamp: 0.,
        SlopeScaledDepthBias: 0.,
        DepthClipEnable: BOOL(1),
        ScissorEnable: BOOL(0),
        MultisampleEnable: BOOL(1),
        AntialiasedLineEnable: BOOL(1),
    };

    const DEPTH_STENCIL_DESC: D3D10_DEPTH_STENCIL_DESC = D3D10_DEPTH_STENCIL_DESC {
        DepthEnable: BOOL(1),
        DepthWriteMask: D3D10_DEPTH_WRITE_MASK_ALL,
        DepthFunc: D3D10_COMPARISON_GREATER_EQUAL,
        StencilEnable: BOOL(1),
        StencilReadMask: D3D10_DEFAULT_STENCIL_READ_MASK as u8,
        StencilWriteMask: D3D10_DEFAULT_STENCIL_WRITE_MASK as u8,
        FrontFace: D3D10_DEPTH_STENCILOP_DESC {
            StencilFailOp: D3D10_STENCIL_OP_KEEP,
            StencilDepthFailOp: D3D10_STENCIL_OP_KEEP,
            StencilPassOp: D3D10_STENCIL_OP_REPLACE,
            StencilFunc: D3D10_COMPARISON_ALWAYS,
        },
        BackFace: D3D10_DEPTH_STENCILOP_DESC {
            StencilFailOp: D3D10_STENCIL_OP_KEEP,
            StencilDepthFailOp: D3D10_STENCIL_OP_KEEP,
            StencilPassOp: D3D10_STENCIL_OP_REPLACE,
            StencilFunc: D3D10_COMPARISON_ALWAYS,
        },
    };

    const SAMPLER_DESC: D3D10_SAMPLER_DESC = D3D10_SAMPLER_DESC {
        Filter: D3D10_FILTER_MIN_MAG_MIP_LINEAR,
        AddressU: D3D10_TEXTURE_ADDRESS_BORDER,
        AddressV: D3D10_TEXTURE_ADDRESS_BORDER,
        AddressW: D3D10_TEXTURE_ADDRESS_BORDER,
        ComparisonFunc: D3D10_COMPARISON_ALWAYS,
        BorderColor: [1., 1., 1., 1.],
        ..self::zeroed()
    };

    const BLEND_DESC: D3D10_BLEND_DESC = D3D10_BLEND_DESC {
        AlphaToCoverageEnable: BOOL(0),
        BlendEnable: [
            BOOL(1),
            BOOL(0),
            BOOL(0),
            BOOL(0),
            BOOL(0),
            BOOL(0),
            BOOL(0),
            BOOL(0),
        ],
        SrcBlend: D3D10_BLEND_SRC_ALPHA,
        DestBlend: D3D10_BLEND_INV_SRC_ALPHA,
        BlendOp: D3D10_BLEND_OP_ADD,
        SrcBlendAlpha: D3D10_BLEND_ONE,
        DestBlendAlpha: D3D10_BLEND_ZERO,
        BlendOpAlpha: D3D10_BLEND_OP_ADD,
        RenderTargetWriteMask: [
            D3D10_COLOR_WRITE_ENABLE_ALL.0 as _,
            self::zeroed(),
            self::zeroed(),
            self::zeroed(),
            self::zeroed(),
            self::zeroed(),
            self::zeroed(),
            self::zeroed(),
        ],
    };
}

impl Renderer {
<<<<<<< HEAD
    fn create_vertex_buffer(device: &ID3D10Device, data: &[VertexData]) -> Result<ID3D10Buffer> {
=======
    fn create_vertex_buffer(
        device: &ID3D10Device,
        data: &[VertexData],
    ) -> Result<ID3D10Buffer> {
>>>>>>> 53c6e93c
        let mut vertex_buffer = None;
        unsafe {
            device.CreateBuffer(
                &D3D10_BUFFER_DESC {
                    ByteWidth: mem::size_of_val(data) as _,
                    Usage: D3D10_USAGE_IMMUTABLE,
                    BindFlags: D3D10_BIND_VERTEX_BUFFER.0 as _,
                    ..D3D10_BUFFER_DESC::default()
                },
                Some(&D3D10_SUBRESOURCE_DATA {
                    pSysMem: data.as_ptr() as _,
                    ..D3D10_SUBRESOURCE_DATA::default()
                }),
                Some(&mut vertex_buffer),
            )
<<<<<<< HEAD
        }
        .unwrap();
        Ok(vertex_buffer.unwrap())
    }

    fn create_index_buffer(device: &ID3D10Device, data: &[u32]) -> Result<ID3D10Buffer> {
=======
        }?;
        Ok(vertex_buffer.unwrap())
    }

    fn create_index_buffer(
        device: &ID3D10Device,
        data: &[u32],
    ) -> Result<ID3D10Buffer> {
>>>>>>> 53c6e93c
        let mut index_buffer = None;
        unsafe {
            device.CreateBuffer(
                &D3D10_BUFFER_DESC {
                    ByteWidth: mem::size_of_val(data) as _,
                    Usage: D3D10_USAGE_IMMUTABLE,
                    BindFlags: D3D10_BIND_INDEX_BUFFER.0 as _,
                    ..D3D10_BUFFER_DESC::default()
                },
                Some(&D3D10_SUBRESOURCE_DATA {
                    pSysMem: data.as_ptr() as _,
                    ..D3D10_SUBRESOURCE_DATA::default()
                }),
                Some(&mut index_buffer),
            )
<<<<<<< HEAD
        }
        .unwrap();
        Ok(index_buffer.unwrap())
    }

    fn get_render_target_size(rtv: &ID3D10RenderTargetView) -> Result<(u32, u32)> {
        let tex = unsafe { rtv.GetResource() }?
            .cast::<ID3D10Texture2D>()
            .unwrap();
=======
        }?;
        Ok(index_buffer.unwrap())
    }

    fn get_render_target_size(
        rtv: &ID3D10RenderTargetView,
    ) -> Result<(u32, u32)> {
        let tex = unsafe { rtv.GetResource() }?.cast::<ID3D10Texture2D>()?;
>>>>>>> 53c6e93c
        let mut desc = self::zeroed();
        unsafe { tex.GetDesc(&mut desc) };
        Ok((desc.Width, desc.Height))
    }
}<|MERGE_RESOLUTION|>--- conflicted
+++ resolved
@@ -3,26 +3,6 @@
 //! `egui-directx10`: a Direct3D10 renderer for [`egui`](https://crates.io/crates/egui).
 //!
 //! This crate aims to provide a *minimal* set of features and APIs to render
-<<<<<<< HEAD
-//! outputs from `egui` using Direct3D10. We assume you to be familiar with developing
-//! graphics applications using Direct3D10, and if not, this crate is not likely
-//! useful for you. Besides, this crate cares only about rendering outputs
-//! from `egui`, so it is all *your* responsibility to handle things like
-//! setting up the window and event loop, creating the device and swap chain, etc.
-//!
-//! This crate is built upon the *official* Rust bindings of Direct3D10 and DXGI APIs
-//! from the [`windows`](https://crates.io/crates/windows) crate [maintained by
-//! Microsoft](https://github.com/microsoft/windows-rs). Using this crate with
-//! other Direct3D10 bindings is not recommended and may result in unexpected behavior.
-//!
-//! This crate is in early development. It should work in most cases but may lack
-//! certain features or functionalities.
-//!
-//! To get started, you can check the [`Renderer`] struct provided by this crate.
-//! You can also take a look at the [`egui-demo`](https://github.com/Nekomaru-PKU/egui-directx10/blob/main/examples/egui-demo.rs) example, which demonstrates all you need to do to set up a minimal application
-//! with Direct3D10 and `egui`. This example uses `winit` for window management and
-//! event handling, while native Win32 APIs should also work well.
-=======
 //! outputs from `egui` using Direct3D10. We assume you to be familiar with
 //! developing graphics applications using Direct3D10, and if not, this crate is
 //! not likely useful for you. Besides, this crate cares only about rendering
@@ -43,7 +23,6 @@
 //! crate. You can also take a look at the [`egui-demo`](https://github.com/Nekomaru-PKU/egui-directx10/blob/main/examples/egui-demo.rs) example, which demonstrates all you need to do to set up a minimal application
 //! with Direct3D10 and `egui`. This example uses `winit` for window management
 //! and event handling, while native Win32 APIs should also work well.
->>>>>>> 53c6e93c
 
 mod texture;
 use texture::TexturePool;
@@ -54,15 +33,6 @@
     unsafe { mem::zeroed() }
 }
 
-<<<<<<< HEAD
-use egui::epaint::{textures::TexturesDelta, ClippedShape, Primitive, Vertex};
-use egui::{ClippedPrimitive, Pos2, Rgba};
-
-use windows::{
-    core::{Interface, Result},
-    Win32::Foundation::{BOOL, RECT},
-    Win32::Graphics::{Direct3D::*, Direct3D10::*, Dxgi::Common::*},
-=======
 use egui::{
     epaint::{textures::TexturesDelta, ClippedShape, Primitive, Vertex},
     ClippedPrimitive, Pos2, Rgba,
@@ -74,7 +44,6 @@
         Foundation::{BOOL, RECT},
         Graphics::{Direct3D::*, Direct3D10::*, Dxgi::Common::*},
     },
->>>>>>> 53c6e93c
 };
 
 /// The core of this crate. You can set up a renderer via [`Renderer::new`]
@@ -97,13 +66,8 @@
 ///
 /// Call to [`egui::Context::run`] or [`egui::Context::end_frame`] yields a
 /// [`egui::FullOutput`]. The platform integration (for example `egui_winit`)
-<<<<<<< HEAD
-/// consumes [`egui::FullOutput::platform_output`] and [`egui::FullOutput::viewport_output`],
-/// and the renderer consumes the rest.
-=======
 /// consumes [`egui::FullOutput::platform_output`] and
 /// [`egui::FullOutput::viewport_output`], and the renderer consumes the rest.
->>>>>>> 53c6e93c
 ///
 /// To conveniently split a [`egui::FullOutput`] into a [`RendererOutput`] and
 /// outputs for the platform integration, use [`split_output`].
@@ -114,13 +78,8 @@
     pub pixels_per_point: f32,
 }
 
-<<<<<<< HEAD
-/// Convenience method to split a [`egui::FullOutput`] into the [`RendererOutput`]
-/// part and other parts for platform integration.
-=======
 /// Convenience method to split a [`egui::FullOutput`] into the
 /// [`RendererOutput`] part and other parts for platform integration.
->>>>>>> 53c6e93c
 pub fn split_output(
     full_output: egui::FullOutput,
 ) -> (
@@ -154,14 +113,6 @@
 }
 
 impl Renderer {
-<<<<<<< HEAD
-    /// Create a [`Renderer`] using the provided Direct3D10 device. The [`Renderer`]
-    /// holds various Direct3D10 resources and states derived from the device.
-    ///
-    /// If any Direct3D resource creation fails, this function will return an error.
-    /// You can create the Direct3D10 device with debug layer enabled to find out
-    /// details on the error.
-=======
     /// Create a [`Renderer`] using the provided Direct3D10 device. The
     /// [`Renderer`] holds various Direct3D10 resources and states derived
     /// from the device.
@@ -169,7 +120,6 @@
     /// If any Direct3D resource creation fails, this function will return an
     /// error. You can create the Direct3D10 device with debug layer enabled
     /// to find out details on the error.
->>>>>>> 53c6e93c
     pub fn new(device: &ID3D10Device) -> Result<Self> {
         let mut input_layout = None;
         let mut vertex_shader = None;
@@ -179,33 +129,6 @@
         let mut sampler_state = None;
         let mut blend_state = None;
         unsafe {
-<<<<<<< HEAD
-            device
-                .CreateInputLayout(
-                    &Self::INPUT_ELEMENTS_DESC,
-                    Self::VS_BLOB,
-                    Some(&mut input_layout),
-                )
-                .unwrap();
-            device
-                .CreateVertexShader(Self::VS_BLOB, Some(&mut vertex_shader))
-                .unwrap();
-            device
-                .CreatePixelShader(Self::PS_BLOB, Some(&mut pixel_shader))
-                .unwrap();
-            device
-                .CreateRasterizerState(&Self::RASTERIZER_DESC, Some(&mut rasterizer_state))
-                .unwrap();
-            device
-                .CreateDepthStencilState(&Self::DEPTH_STENCIL_DESC, Some(&mut depth_stencil_state))
-                .unwrap();
-            device
-                .CreateSamplerState(&Self::SAMPLER_DESC, Some(&mut sampler_state))
-                .unwrap();
-            device
-                .CreateBlendState(&Self::BLEND_DESC, Some(&mut blend_state))
-                .unwrap();
-=======
             device.CreateInputLayout(
                 &Self::INPUT_ELEMENTS_DESC,
                 Self::VS_BLOB,
@@ -218,13 +141,16 @@
                 &Self::RASTERIZER_DESC,
                 Some(&mut rasterizer_state),
             )?;
+            device.CreateDepthStencilState(
+                &Self::DEPTH_STENCIL_DESC,
+                Some(&mut depth_stencil_state),
+            )?;
             device.CreateSamplerState(
                 &Self::SAMPLER_DESC,
                 Some(&mut sampler_state),
             )?;
             device
                 .CreateBlendState(&Self::BLEND_DESC, Some(&mut blend_state))?;
->>>>>>> 53c6e93c
         };
         Ok(Self {
             device: device.clone(),
@@ -249,17 +175,10 @@
     ///
     /// ## Error Handling
     ///
-<<<<<<< HEAD
-    /// If any Direct3D resource creation fails, this function will return an error.
-    /// In this case you may have a incomplete or incorrect rendering result.
-    /// You can create the Direct3D10 device with debug layer enabled to find out
-    /// details on the error.
-=======
     /// If any Direct3D resource creation fails, this function will return an
     /// error. In this case you may have a incomplete or incorrect rendering
     /// result. You can create the Direct3D10 device with debug layer
     /// enabled to find out details on the error.
->>>>>>> 53c6e93c
     /// If the device has been lost, you should drop the [`Renderer`] and create
     /// a new one.
     ///
@@ -292,12 +211,7 @@
         scale_factor: f32,
     ) -> Result<()> {
         self.texture_pool
-<<<<<<< HEAD
-            .update(device_context, egui_output.textures_delta)
-            .unwrap();
-=======
             .update(device_context, egui_output.textures_delta)?;
->>>>>>> 53c6e93c
 
         if egui_output.shapes.is_empty() {
             return Ok(());
@@ -323,11 +237,7 @@
                     Primitive::Callback(..) => {
                         log::warn!("paint callbacks are not yet supported.");
                         None
-<<<<<<< HEAD
-                    }
-=======
                     },
->>>>>>> 53c6e93c
                 },
             )
             .filter_map(|(mesh, clip_rect)| {
@@ -347,15 +257,10 @@
                         .into_iter()
                         .map(|Vertex { pos, uv, color }| VertexData {
                             pos: Pos2::new(
-<<<<<<< HEAD
-                                pos.x * zoom_factor / frame_size_scaled.0 * 2.0 - 1.0,
-                                1.0 - pos.y * zoom_factor / frame_size_scaled.1 * 2.0,
-=======
                                 pos.x * zoom_factor / frame_size_scaled.0 * 2.0
                                     - 1.0,
                                 1.0 - pos.y * zoom_factor / frame_size_scaled.1
                                     * 2.0,
->>>>>>> 53c6e93c
                             ),
                             uv,
                             color: color.into(),
@@ -367,16 +272,12 @@
                 })
             });
         for mesh in meshes {
-<<<<<<< HEAD
-            Self::draw_mesh(&self.device, device_context, &self.texture_pool, mesh).unwrap();
-=======
             Self::draw_mesh(
                 &self.device,
                 device_context,
                 &self.texture_pool,
                 mesh,
             )?;
->>>>>>> 53c6e93c
         }
         Ok(())
     }
@@ -404,10 +305,7 @@
             ctx.PSSetSamplers(0, Some(&[Some(self.sampler_state.clone())]));
             ctx.OMSetRenderTargets(Some(&[Some(render_target.clone())]), None);
             ctx.OMSetBlendState(&self.blend_state, &[0.; 4], u32::MAX);
-<<<<<<< HEAD
             ctx.OMSetDepthStencilState(&self.depth_stencil_state, 2);
-=======
->>>>>>> 53c6e93c
         }
     }
 
@@ -417,13 +315,8 @@
         texture_pool: &TexturePool,
         mesh: MeshData,
     ) -> Result<()> {
-<<<<<<< HEAD
-        let vb = Self::create_index_buffer(device, &mesh.idx).unwrap();
-        let ib = Self::create_vertex_buffer(device, &mesh.vtx).unwrap();
-=======
         let vb = Self::create_index_buffer(device, &mesh.idx)?;
         let ib = Self::create_vertex_buffer(device, &mesh.vtx)?;
->>>>>>> 53c6e93c
         unsafe {
             device_context.IASetVertexBuffers(
                 0,
@@ -441,13 +334,9 @@
             }]));
         }
         if let Some(srv) = texture_pool.get_srv(mesh.tex) {
-<<<<<<< HEAD
-            unsafe { device_context.PSSetShaderResources(0, Some(&[Some(srv)])) };
-=======
             unsafe {
                 device_context.PSSetShaderResources(0, Some(&[Some(srv)]))
             };
->>>>>>> 53c6e93c
         } else {
             log::warn!(
                 concat!(
@@ -509,26 +398,27 @@
         AntialiasedLineEnable: BOOL(1),
     };
 
-    const DEPTH_STENCIL_DESC: D3D10_DEPTH_STENCIL_DESC = D3D10_DEPTH_STENCIL_DESC {
-        DepthEnable: BOOL(1),
-        DepthWriteMask: D3D10_DEPTH_WRITE_MASK_ALL,
-        DepthFunc: D3D10_COMPARISON_GREATER_EQUAL,
-        StencilEnable: BOOL(1),
-        StencilReadMask: D3D10_DEFAULT_STENCIL_READ_MASK as u8,
-        StencilWriteMask: D3D10_DEFAULT_STENCIL_WRITE_MASK as u8,
-        FrontFace: D3D10_DEPTH_STENCILOP_DESC {
-            StencilFailOp: D3D10_STENCIL_OP_KEEP,
-            StencilDepthFailOp: D3D10_STENCIL_OP_KEEP,
-            StencilPassOp: D3D10_STENCIL_OP_REPLACE,
-            StencilFunc: D3D10_COMPARISON_ALWAYS,
-        },
-        BackFace: D3D10_DEPTH_STENCILOP_DESC {
-            StencilFailOp: D3D10_STENCIL_OP_KEEP,
-            StencilDepthFailOp: D3D10_STENCIL_OP_KEEP,
-            StencilPassOp: D3D10_STENCIL_OP_REPLACE,
-            StencilFunc: D3D10_COMPARISON_ALWAYS,
-        },
-    };
+    const DEPTH_STENCIL_DESC: D3D10_DEPTH_STENCIL_DESC =
+        D3D10_DEPTH_STENCIL_DESC {
+            DepthEnable: BOOL(1),
+            DepthWriteMask: D3D10_DEPTH_WRITE_MASK_ALL,
+            DepthFunc: D3D10_COMPARISON_GREATER_EQUAL,
+            StencilEnable: BOOL(1),
+            StencilReadMask: D3D10_DEFAULT_STENCIL_READ_MASK as u8,
+            StencilWriteMask: D3D10_DEFAULT_STENCIL_WRITE_MASK as u8,
+            FrontFace: D3D10_DEPTH_STENCILOP_DESC {
+                StencilFailOp: D3D10_STENCIL_OP_KEEP,
+                StencilDepthFailOp: D3D10_STENCIL_OP_KEEP,
+                StencilPassOp: D3D10_STENCIL_OP_REPLACE,
+                StencilFunc: D3D10_COMPARISON_ALWAYS,
+            },
+            BackFace: D3D10_DEPTH_STENCILOP_DESC {
+                StencilFailOp: D3D10_STENCIL_OP_KEEP,
+                StencilDepthFailOp: D3D10_STENCIL_OP_KEEP,
+                StencilPassOp: D3D10_STENCIL_OP_REPLACE,
+                StencilFunc: D3D10_COMPARISON_ALWAYS,
+            },
+        };
 
     const SAMPLER_DESC: D3D10_SAMPLER_DESC = D3D10_SAMPLER_DESC {
         Filter: D3D10_FILTER_MIN_MAG_MIP_LINEAR,
@@ -572,14 +462,10 @@
 }
 
 impl Renderer {
-<<<<<<< HEAD
-    fn create_vertex_buffer(device: &ID3D10Device, data: &[VertexData]) -> Result<ID3D10Buffer> {
-=======
     fn create_vertex_buffer(
         device: &ID3D10Device,
         data: &[VertexData],
     ) -> Result<ID3D10Buffer> {
->>>>>>> 53c6e93c
         let mut vertex_buffer = None;
         unsafe {
             device.CreateBuffer(
@@ -595,14 +481,6 @@
                 }),
                 Some(&mut vertex_buffer),
             )
-<<<<<<< HEAD
-        }
-        .unwrap();
-        Ok(vertex_buffer.unwrap())
-    }
-
-    fn create_index_buffer(device: &ID3D10Device, data: &[u32]) -> Result<ID3D10Buffer> {
-=======
         }?;
         Ok(vertex_buffer.unwrap())
     }
@@ -611,7 +489,6 @@
         device: &ID3D10Device,
         data: &[u32],
     ) -> Result<ID3D10Buffer> {
->>>>>>> 53c6e93c
         let mut index_buffer = None;
         unsafe {
             device.CreateBuffer(
@@ -627,17 +504,6 @@
                 }),
                 Some(&mut index_buffer),
             )
-<<<<<<< HEAD
-        }
-        .unwrap();
-        Ok(index_buffer.unwrap())
-    }
-
-    fn get_render_target_size(rtv: &ID3D10RenderTargetView) -> Result<(u32, u32)> {
-        let tex = unsafe { rtv.GetResource() }?
-            .cast::<ID3D10Texture2D>()
-            .unwrap();
-=======
         }?;
         Ok(index_buffer.unwrap())
     }
@@ -646,7 +512,6 @@
         rtv: &ID3D10RenderTargetView,
     ) -> Result<(u32, u32)> {
         let tex = unsafe { rtv.GetResource() }?.cast::<ID3D10Texture2D>()?;
->>>>>>> 53c6e93c
         let mut desc = self::zeroed();
         unsafe { tex.GetDesc(&mut desc) };
         Ok((desc.Width, desc.Height))
